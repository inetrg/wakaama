--- conflicted
+++ resolved
@@ -200,16 +200,6 @@
                 instanceP = instanceP->next;
             }
 
-<<<<<<< HEAD
-            if (result == COAP_205_CONTENT)
-            {
-                *lengthP = lwm2m_data_serialize(uriP, size, dataP, formatP, bufferP);
-                if (*lengthP == 0) result = COAP_500_INTERNAL_SERVER_ERROR;
-            }
-            lwm2m_data_free(size, dataP);
-
-=======
->>>>>>> a26057ec
             return result;
         }
     }
