/*******************************************************************************
 *
 * Copyright (c) 2013, 2014 Intel Corporation and others.
 * All rights reserved. This program and the accompanying materials
 * are made available under the terms of the Eclipse Public License v1.0
 * and Eclipse Distribution License v1.0 which accompany this distribution.
 *
 * The Eclipse Public License is available at
 *    http://www.eclipse.org/legal/epl-v10.html
 * The Eclipse Distribution License is available at
 *    http://www.eclipse.org/org/documents/edl-v10.php.
 *
 * Contributors:
 *    David Navarro, Intel Corporation - initial API and implementation
 *    Fabien Fleutot - Please refer to git log
 *    Toby Jaffey - Please refer to git log
 *    Benjamin Cabé - Please refer to git log
 *    Bosch Software Innovations GmbH - Please refer to git log
 *    Pascal Rieux - Please refer to git log
 *    
 *******************************************************************************/

/*
 Copyright (c) 2013, 2014 Intel Corporation

 Redistribution and use in source and binary forms, with or without modification,
 are permitted provided that the following conditions are met:

     * Redistributions of source code must retain the above copyright notice,
       this list of conditions and the following disclaimer.
     * Redistributions in binary form must reproduce the above copyright notice,
       this list of conditions and the following disclaimer in the documentation
       and/or other materials provided with the distribution.
     * Neither the name of Intel Corporation nor the names of its contributors
       may be used to endorse or promote products derived from this software
       without specific prior written permission.

 THIS SOFTWARE IS PROVIDED BY THE COPYRIGHT HOLDERS AND CONTRIBUTORS "AS IS" AND
 ANY EXPRESS OR IMPLIED WARRANTIES, INCLUDING, BUT NOT LIMITED TO, THE IMPLIED
 WARRANTIES OF MERCHANTABILITY AND FITNESS FOR A PARTICULAR PURPOSE ARE DISCLAIMED.
 IN NO EVENT SHALL THE COPYRIGHT OWNER OR CONTRIBUTORS BE LIABLE FOR ANY DIRECT,
 INDIRECT, INCIDENTAL, SPECIAL, EXEMPLARY, OR CONSEQUENTIAL DAMAGES (INCLUDING,
 BUT NOT LIMITED TO, PROCUREMENT OF SUBSTITUTE GOODS OR SERVICES; LOSS OF USE,
 DATA, OR PROFITS; OR BUSINESS INTERRUPTION) HOWEVER CAUSED AND ON ANY THEORY OF
 LIABILITY, WHETHER IN CONTRACT, STRICT LIABILITY, OR TORT (INCLUDING NEGLIGENCE OR
 OTHERWISE) ARISING IN ANY WAY OUT OF THE USE OF THIS SOFTWARE, EVEN IF ADVISED OF
 THE POSSIBILITY OF SUCH DAMAGE.

 David Navarro <david.navarro@intel.com>

*/
#include "internals.h"

#ifdef LWM2M_CLIENT_MODE


#include <stdlib.h>
#include <string.h>
#include <stdio.h>


uint8_t object_checkReadable(lwm2m_context_t * contextP,
                             lwm2m_uri_t * uriP)
{
    coap_status_t result;
    lwm2m_object_t * targetP;
    lwm2m_data_t * dataP = NULL;
    int size;

    targetP = (lwm2m_object_t *)LWM2M_LIST_FIND(contextP->objectList, uriP->objectId);
    if (NULL == targetP) return COAP_404_NOT_FOUND;
    if (NULL == targetP->readFunc) return COAP_405_METHOD_NOT_ALLOWED;

    if (!LWM2M_URI_IS_SET_INSTANCE(uriP)) return COAP_205_CONTENT;

    if (NULL == lwm2m_list_find(targetP->instanceList, uriP->instanceId)) return COAP_404_NOT_FOUND;

    if (!LWM2M_URI_IS_SET_RESOURCE(uriP)) return COAP_205_CONTENT;

    size = 1;
    dataP = lwm2m_data_new(1);
    if (dataP == NULL) return COAP_500_INTERNAL_SERVER_ERROR;

    dataP->id = uriP->resourceId;

    result = targetP->readFunc(uriP->instanceId, &size, &dataP, targetP);
    lwm2m_data_free(1, dataP);

    return result;
}

uint8_t object_checkNumeric(lwm2m_context_t * contextP,
                            lwm2m_uri_t * uriP)
{
    coap_status_t result;
    lwm2m_object_t * targetP;
    lwm2m_data_t * dataP = NULL;
    int size;

    if (!LWM2M_URI_IS_SET_RESOURCE(uriP)) return COAP_405_METHOD_NOT_ALLOWED;

    targetP = (lwm2m_object_t *)LWM2M_LIST_FIND(contextP->objectList, uriP->objectId);
    if (NULL == targetP) return COAP_404_NOT_FOUND;
    if (NULL == targetP->readFunc) return COAP_405_METHOD_NOT_ALLOWED;

    size = 1;
    dataP = lwm2m_data_new(1);
    if (dataP == NULL) return COAP_500_INTERNAL_SERVER_ERROR;

    dataP->id = uriP->resourceId;

    result = targetP->readFunc(uriP->instanceId, &size, &dataP, targetP);
    if (result == COAP_205_CONTENT)
    {
        switch (dataP->type)
        {
        case LWM2M_TYPE_INTEGER:
        case LWM2M_TYPE_FLOAT:
            break;
        default:
            result = COAP_405_METHOD_NOT_ALLOWED;
        }
    }

    lwm2m_data_free(1, dataP);

    return result;
}

coap_status_t object_readData(lwm2m_context_t * contextP,
                               lwm2m_uri_t * uriP,
                               int * sizeP,
                               lwm2m_data_t ** dataP)
{
    coap_status_t result;
    lwm2m_object_t * targetP;

    targetP = (lwm2m_object_t *)LWM2M_LIST_FIND(contextP->objectList, uriP->objectId);
    if (NULL == targetP) return COAP_404_NOT_FOUND;
    if (NULL == targetP->readFunc) return COAP_405_METHOD_NOT_ALLOWED;
    if (targetP->instanceList == NULL) return COAP_404_NOT_FOUND;

    if (LWM2M_URI_IS_SET_INSTANCE(uriP))
    {
        if (NULL == lwm2m_list_find(targetP->instanceList, uriP->instanceId)) return COAP_404_NOT_FOUND;

        // single instance read
        if (LWM2M_URI_IS_SET_RESOURCE(uriP))
        {
            *sizeP = 1;
            *dataP = lwm2m_data_new(*sizeP);
            if (*dataP == NULL) return COAP_500_INTERNAL_SERVER_ERROR;

            (*dataP)->id = uriP->resourceId;
        }

        result = targetP->readFunc(uriP->instanceId, sizeP, dataP, targetP);
    }
    else
    {
        // multiple object instances read
        lwm2m_list_t * instanceP;
        int i;

        *sizeP = 0;
        for (instanceP = targetP->instanceList; instanceP != NULL ; instanceP = instanceP->next)
        {
            (*sizeP)++;
        }

        *dataP = lwm2m_data_new(*sizeP);
        if (*dataP == NULL) return COAP_500_INTERNAL_SERVER_ERROR;

        result = COAP_205_CONTENT;
        instanceP = targetP->instanceList;
        i = 0;
        while (instanceP != NULL && result == COAP_205_CONTENT)
        {
            result = targetP->readFunc(instanceP->id, (int*)&((*dataP)[i].value.asChildren.count), &((*dataP)[i].value.asChildren.array), targetP);
            (*dataP)[i].type = LWM2M_TYPE_OBJECT_INSTANCE;
            (*dataP)[i].id = instanceP->id;
            i++;
            instanceP = instanceP->next;
        }
    }

    return result;
}

coap_status_t object_read(lwm2m_context_t * contextP,
                          lwm2m_uri_t * uriP,
                          lwm2m_media_type_t * formatP,
                          uint8_t ** bufferP,
                          size_t * lengthP)
{
    coap_status_t result;
    lwm2m_data_t * dataP = NULL;
    int size = 0;

    result = object_readData(contextP, uriP, &size, &dataP);

    if (result == COAP_205_CONTENT)
    {
        *lengthP = lwm2m_data_serialize(uriP, size, dataP, formatP, bufferP);
        if (*lengthP == 0) result = COAP_500_INTERNAL_SERVER_ERROR;
    }
    lwm2m_data_free(size, dataP);

    return result;
}

coap_status_t object_write(lwm2m_context_t * contextP,
                           lwm2m_uri_t * uriP,
                           lwm2m_media_type_t format,
                           uint8_t * buffer,
                           size_t length)
{
    coap_status_t result = NO_ERROR;
    lwm2m_object_t * targetP;
    lwm2m_data_t * dataP = NULL;
    int size = 0;

    targetP = (lwm2m_object_t *)LWM2M_LIST_FIND(contextP->objectList, uriP->objectId);
    if (NULL == targetP)
    {
        result = COAP_404_NOT_FOUND;
    }
    else if (NULL == targetP->writeFunc)
    {
        result = COAP_405_METHOD_NOT_ALLOWED;
    }
    else
    {
        size = lwm2m_data_parse(uriP, buffer, length, format, &dataP);
        if (size == 0)
        {
            result = COAP_406_NOT_ACCEPTABLE;
        }
    }
    if (result == NO_ERROR)
    {
        result = targetP->writeFunc(uriP->instanceId, size, dataP, targetP);
        lwm2m_data_free(size, dataP);
    }
    return result;
}

coap_status_t object_execute(lwm2m_context_t * contextP,
                             lwm2m_uri_t * uriP,
                             uint8_t * buffer,
                             size_t length)
{
    lwm2m_object_t * targetP;

    targetP = (lwm2m_object_t *)LWM2M_LIST_FIND(contextP->objectList, uriP->objectId);
    if (NULL == targetP) return COAP_404_NOT_FOUND;
    if (NULL == targetP->executeFunc) return COAP_405_METHOD_NOT_ALLOWED;

    return targetP->executeFunc(uriP->instanceId, uriP->resourceId, buffer, length, targetP);
}

coap_status_t object_create(lwm2m_context_t * contextP,
                            lwm2m_uri_t * uriP,
                            lwm2m_media_type_t format,
                            uint8_t * buffer,
                            size_t length)
{
    lwm2m_object_t * targetP;
    lwm2m_data_t * dataP = NULL;
    int size = 0;
    uint8_t result;

    if (length == 0 || buffer == 0)
    {
        return COAP_400_BAD_REQUEST;
    }

    targetP = (lwm2m_object_t *)LWM2M_LIST_FIND(contextP->objectList, uriP->objectId);
    if (NULL == targetP) return COAP_404_NOT_FOUND;
    if (NULL == targetP->createFunc) return COAP_405_METHOD_NOT_ALLOWED;

    if (LWM2M_URI_IS_SET_INSTANCE(uriP))
    {
        if (NULL != lwm2m_list_find(targetP->instanceList, uriP->instanceId))
        {
            // Instance already exists
            return COAP_406_NOT_ACCEPTABLE;
        }
    }
    else
    {
        uriP->instanceId = lwm2m_list_newId(targetP->instanceList);
        uriP->flag |= LWM2M_URI_FLAG_INSTANCE_ID;
    }

    size = lwm2m_data_parse(uriP, buffer, length, format, &dataP);
    if (size == 0) return COAP_500_INTERNAL_SERVER_ERROR;
    result = targetP->createFunc(uriP->instanceId, size, dataP, targetP);
    lwm2m_data_free(size, dataP);

    return result;
}

coap_status_t object_delete(lwm2m_context_t * contextP,
                            lwm2m_uri_t * uriP)
{
    lwm2m_object_t * objectP;
    coap_status_t result;

    objectP = (lwm2m_object_t *)LWM2M_LIST_FIND(contextP->objectList, uriP->objectId);
    if (NULL == objectP) return COAP_404_NOT_FOUND;
    if (NULL == objectP->deleteFunc) return COAP_405_METHOD_NOT_ALLOWED;

    LOG("    Call to object_delete\r\n");

    if (LWM2M_URI_IS_SET_RESOURCE(uriP))
    {
        result = objectP->deleteFunc(uriP->instanceId, objectP);
    }
    else
    {
        lwm2m_list_t * instanceP;

        result = COAP_202_DELETED;
        instanceP = objectP->instanceList;
        while (NULL != instanceP
            && result == COAP_202_DELETED)
        {
            result = objectP->deleteFunc(instanceP->id, objectP);
            instanceP = objectP->instanceList;
        }
    }

    return result;
}

coap_status_t object_discover(lwm2m_context_t * contextP,
                              lwm2m_uri_t * uriP,
                              uint8_t ** bufferP,
                              size_t * lengthP)
{
    coap_status_t result;
    lwm2m_object_t * targetP;
    lwm2m_data_t * dataP = NULL;
    int size = 0;

    targetP = (lwm2m_object_t *)LWM2M_LIST_FIND(contextP->objectList, uriP->objectId);
    if (NULL == targetP) return COAP_404_NOT_FOUND;
    if (NULL == targetP->discoverFunc) return COAP_501_NOT_IMPLEMENTED;
    if (targetP->instanceList == NULL) return COAP_404_NOT_FOUND;

    if (LWM2M_URI_IS_SET_INSTANCE(uriP))
    {
        if (NULL == lwm2m_list_find(targetP->instanceList, uriP->instanceId)) return COAP_404_NOT_FOUND;

        // single instance read
        if (LWM2M_URI_IS_SET_RESOURCE(uriP))
        {
            size = 1;
            dataP = lwm2m_data_new(size);
            if (dataP == NULL) return COAP_500_INTERNAL_SERVER_ERROR;

            dataP->id = uriP->resourceId;
            uriP->flag &= ~LWM2M_URI_FLAG_RESOURCE_ID;
        }

        result = targetP->discoverFunc(uriP->instanceId, &size, &dataP, targetP);
    }
    else
    {
        // multiple object instances read
        lwm2m_list_t * instanceP;
        int i;

        size = 0;
        for (instanceP = targetP->instanceList; instanceP != NULL ; instanceP = instanceP->next)
        {
            size++;
        }

        dataP = lwm2m_data_new(size);
        if (dataP == NULL) return COAP_500_INTERNAL_SERVER_ERROR;

        result = COAP_205_CONTENT;
        instanceP = targetP->instanceList;
        i = 0;
        while (instanceP != NULL && result == COAP_205_CONTENT)
        {
            result = targetP->discoverFunc(instanceP->id, (int*)&(dataP[i].value.asChildren.count), &(dataP[i].value.asChildren.array), targetP);
            dataP[i].type = LWM2M_TYPE_OBJECT_INSTANCE;
            dataP[i].id = instanceP->id;
            i++;
            instanceP = instanceP->next;
        }
    }

    if (result == COAP_205_CONTENT)
    {
        int len;

        len = discover_serialize(contextP, uriP, size, dataP, bufferP);
        if (len <= 0) result = COAP_500_INTERNAL_SERVER_ERROR;
        else *lengthP = len;
    }
    lwm2m_data_free(size, dataP);

    return result;
}

bool object_isInstanceNew(lwm2m_context_t * contextP,
                          uint16_t objectId,
                          uint16_t instanceId)
{
    lwm2m_object_t * targetP;

    targetP = (lwm2m_object_t *)LWM2M_LIST_FIND(contextP->objectList, objectId);
    if (targetP != NULL)
    {
        if (NULL != lwm2m_list_find(targetP->instanceList, instanceId))
        {
            return false;
        }
    }

    return true;
}

static int prv_getObjectTemplate(uint8_t * buffer,
                                 size_t length,
                                 uint16_t id)
{
    int index;
    int result;

    if (length < REG_OBJECT_MIN_LEN) return -1;

    buffer[0] = '<';
    buffer[1] = '/';
    index = 2;

    result = utils_intCopy((char *)buffer + index, length - index, id);
    if (result < 0) return -1;
    index += result;

    if (length - index < REG_OBJECT_MIN_LEN - 3) return -1;
    buffer[index] = '/';
    index++;

    return index;
}

int object_getRegisterPayload(lwm2m_context_t * contextP,
                           uint8_t * buffer,
                           size_t bufferLen)
{
    size_t index;
    int result;
    lwm2m_object_t * objectP;

    // index can not be greater than bufferLen
    index = 0;

    result = utils_stringCopy((char *)buffer, bufferLen, REG_START);
    if (result < 0) return 0;
    index += result;

    if ((contextP->altPath != NULL)
     && (contextP->altPath[0] != 0))
    {
        result = utils_stringCopy((char *)buffer + index, bufferLen - index, contextP->altPath);
    }
    else
    {
        result = utils_stringCopy((char *)buffer + index, bufferLen - index, REG_DEFAULT_PATH);
    }
    if (result < 0) return 0;
    index += result;

    result = utils_stringCopy((char *)buffer + index, bufferLen - index, REG_LWM2M_RESOURCE_TYPE);
    if (result < 0) return 0;
    index += result;

    for (objectP = contextP->objectList; objectP != NULL; objectP = objectP->next)
    {
        size_t start;
        size_t length;

        if (objectP->objID == LWM2M_SECURITY_OBJECT_ID) continue;

        start = index;
<<<<<<< HEAD
        result = prv_getObjectTemplate(buffer + index, bufferLen - index, contextP->objectList[i]->objID);
        if (result < 0) return 0;
        length = result;
=======
        length = prv_getObjectTemplate(buffer + index, bufferLen - index, objectP->objID);
        if (length < 0) return 0;
>>>>>>> 3a47afbf
        index += length;

        if (objectP->instanceList == NULL)
        {
            index--;
            result = utils_stringCopy((char *)buffer + index, bufferLen - index, REG_PATH_END);
            if (result < 0) return 0;
            index += result;
        }
        else
        {
            lwm2m_list_t * targetP;
            for (targetP = objectP->instanceList ; targetP != NULL ; targetP = targetP->next)
            {
                if (bufferLen - index <= length) return 0;

                if (index != start + length)
                {
                    memcpy(buffer + index, buffer + start, length);
                    index += length;
                }

                result = utils_intCopy((char *)buffer + index, bufferLen - index, targetP->id);
                if (result < 0) return 0;
                index += result;

                result = utils_stringCopy((char *)buffer + index, bufferLen - index, REG_PATH_END);
                if (result < 0) return 0;
                index += result;
            }
        }
    }

    if (index > 0)
    {
        index = index - 1;  // remove trailing ','
    }

    buffer[index] = 0;

    return index;
}

static lwm2m_list_t * prv_findServerInstance(lwm2m_object_t * objectP,
                                             uint16_t shortID)
{
    lwm2m_list_t * instanceP;

    instanceP = objectP->instanceList;
    while (NULL != instanceP)
    {
        int64_t value;
        lwm2m_data_t * dataP;
        int size;

        size = 1;
        dataP = lwm2m_data_new(size);
        if (dataP == NULL) return NULL;
        dataP->id = LWM2M_SERVER_SHORT_ID_ID;

        if (objectP->readFunc(instanceP->id, &size, &dataP, objectP) != COAP_205_CONTENT)
        {
            lwm2m_data_free(size, dataP);
            return NULL;
        }

        if (1 == lwm2m_data_decode_int(dataP, &value))
        {
            if (value == shortID)
            {
                lwm2m_data_free(size, dataP);
                break;
            }
        }
        lwm2m_data_free(size, dataP);
        instanceP = instanceP->next;
    }

    return instanceP;
}

static int prv_getMandatoryInfo(lwm2m_object_t * objectP,
                                uint16_t instanceID,
                                lwm2m_server_t * targetP)
{
    lwm2m_data_t * dataP;
    int size;
    int64_t value;

    size = 2;
    dataP = lwm2m_data_new(size);
    if (dataP == NULL) return -1;
    dataP[0].id = LWM2M_SERVER_LIFETIME_ID;
    dataP[1].id = LWM2M_SERVER_BINDING_ID;

    if (objectP->readFunc(instanceID, &size, &dataP, objectP) != COAP_205_CONTENT)
    {
        lwm2m_data_free(size, dataP);
        return -1;
    }

    if (0 == lwm2m_data_decode_int(dataP, &value)
     || value < 0 || value >0xFFFFFFFF)             // This is an implementation limit
    {
        lwm2m_data_free(size, dataP);
        return -1;
    }
    targetP->lifetime = value;

    targetP->binding = utils_stringToBinding(dataP[1].value.asBuffer.buffer, dataP[1].value.asBuffer.length);

    lwm2m_data_free(size, dataP);

    if (targetP->binding == BINDING_UNKNOWN)
    {
        return -1;
    }

    return 0;
}

int object_getServers(lwm2m_context_t * contextP)
{
    lwm2m_object_t * targetP;
    lwm2m_object_t * securityObjP = NULL;
    lwm2m_object_t * serverObjP = NULL;
    lwm2m_list_t * securityInstP;   // instanceID of the server in the LWM2M Security Object

    for (targetP = contextP->objectList; targetP != NULL; targetP = targetP->next)
    {
        if (targetP->objID == LWM2M_SECURITY_OBJECT_ID)
        {
            securityObjP = targetP;
        }
        else if (targetP->objID == LWM2M_SERVER_OBJECT_ID)
        {
            serverObjP = targetP;
        }
    }

    if (NULL == securityObjP) return -1;

    securityInstP = securityObjP->instanceList;
    while (securityInstP != NULL)
    {
        if (LWM2M_LIST_FIND(contextP->bootstrapServerList, securityInstP->id) == NULL
         && LWM2M_LIST_FIND(contextP->serverList, securityInstP->id) == NULL)
        {
            // This server is new. eg created by last bootstrap

            lwm2m_data_t * dataP;
            int size;
            lwm2m_server_t * targetP;
            bool isBootstrap;
            int64_t value = 0;

            size = 3;
            dataP = lwm2m_data_new(size);
            if (dataP == NULL) return -1;
            dataP[0].id = LWM2M_SECURITY_BOOTSTRAP_ID;
            dataP[1].id = LWM2M_SECURITY_SHORT_SERVER_ID;
            dataP[2].id = LWM2M_SECURITY_HOLD_OFF_ID;

            if (securityObjP->readFunc(securityInstP->id, &size, &dataP, securityObjP) != COAP_205_CONTENT)
            {
                lwm2m_data_free(size, dataP);
                return -1;
            }

            targetP = (lwm2m_server_t *)lwm2m_malloc(sizeof(lwm2m_server_t));
            if (targetP == NULL) {
                lwm2m_data_free(size, dataP);
                return -1;
            }
            memset(targetP, 0, sizeof(lwm2m_server_t));
            targetP->secObjInstID = securityInstP->id;

            if (0 == lwm2m_data_decode_bool(dataP + 0, &isBootstrap))
            {
                lwm2m_free(targetP);
                lwm2m_data_free(size, dataP);
                return -1;
            }

            if (0 == lwm2m_data_decode_int(dataP + 1, &value)
             || value < (isBootstrap ? 0 : 1) || value > 0xFFFF)                // 0 is forbidden as a Short Server ID
            {
                lwm2m_free(targetP);
                lwm2m_data_free(size, dataP);
                return -1;
            }
            targetP->shortID = value;

            if (isBootstrap == true)
            {
                if (0 == lwm2m_data_decode_int(dataP + 2, &value)
                 || value < 0 || value > 0xFFFFFFFF)             // This is an implementation limit
                {
                    lwm2m_free(targetP);
                    lwm2m_data_free(size, dataP);
                    return -1;
                }
                // lifetime of a bootstrap server is set to ClientHoldOffTime
                targetP->lifetime = value;

                contextP->bootstrapServerList = (lwm2m_server_t*)LWM2M_LIST_ADD(contextP->bootstrapServerList, targetP);
            }
            else
            {
                lwm2m_list_t * serverInstP;     // instanceID of the server in the LWM2M Server Object

                serverInstP = prv_findServerInstance(serverObjP, targetP->shortID);
                if (serverInstP == NULL)
                {
                    lwm2m_free(targetP);
                    lwm2m_data_free(size, dataP);
                    return -1;
                }
                if (0 != prv_getMandatoryInfo(serverObjP, serverInstP->id, targetP))
                {
                    lwm2m_free(targetP);
                    lwm2m_data_free(size, dataP);
                    return -1;
                }
                targetP->status = STATE_DEREGISTERED;
                contextP->serverList = (lwm2m_server_t*)LWM2M_LIST_ADD(contextP->serverList, targetP);
            }
            lwm2m_data_free(size, dataP);
        }
        securityInstP = securityInstP->next;
    }

    return 0;
}

coap_status_t object_createInstance(lwm2m_context_t * contextP,
                                    lwm2m_uri_t * uriP,
                                    lwm2m_data_t * dataP)
{
    lwm2m_object_t * targetP;

    targetP = (lwm2m_object_t *)LWM2M_LIST_FIND(contextP->objectList, uriP->objectId);
    if (NULL == targetP) return COAP_404_NOT_FOUND;

    if (NULL == targetP->createFunc) 
    {
        return COAP_405_METHOD_NOT_ALLOWED;
    }

    return targetP->createFunc(lwm2m_list_newId(targetP->instanceList), dataP->value.asChildren.count, dataP->value.asChildren.array, targetP);
}

coap_status_t object_writeInstance(lwm2m_context_t * contextP,
                            lwm2m_uri_t * uriP,
                            lwm2m_data_t * dataP)
{
    lwm2m_object_t * targetP;

    targetP = (lwm2m_object_t *)LWM2M_LIST_FIND(contextP->objectList, uriP->objectId);
    if (NULL == targetP) return COAP_404_NOT_FOUND;

    if (NULL == targetP->writeFunc) 
    {
        return COAP_405_METHOD_NOT_ALLOWED;
    }

    return targetP->writeFunc(dataP->id, dataP->value.asChildren.count, dataP->value.asChildren.array, targetP);
}

#endif<|MERGE_RESOLUTION|>--- conflicted
+++ resolved
@@ -488,14 +488,9 @@
         if (objectP->objID == LWM2M_SECURITY_OBJECT_ID) continue;
 
         start = index;
-<<<<<<< HEAD
-        result = prv_getObjectTemplate(buffer + index, bufferLen - index, contextP->objectList[i]->objID);
+        result = prv_getObjectTemplate(buffer + index, bufferLen - index, objectP->objID);
         if (result < 0) return 0;
         length = result;
-=======
-        length = prv_getObjectTemplate(buffer + index, bufferLen - index, objectP->objID);
-        if (length < 0) return 0;
->>>>>>> 3a47afbf
         index += length;
 
         if (objectP->instanceList == NULL)
