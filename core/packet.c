--- conflicted
+++ resolved
@@ -297,54 +297,42 @@
         else
         {
             /* Responses */
-<<<<<<< HEAD
-
-            if (message->type == COAP_TYPE_RST)
-            {
+            switch (message->type)
+            {
+            case COAP_TYPE_NON:
+            case COAP_TYPE_CON:
+                {
+                    bool done = transaction_handle_response(contextP, fromSessionH, message, response);
+
+#ifdef LWM2M_SERVER_MODE
+                    if (!done && IS_OPTION(message, COAP_OPTION_OBSERVE) &&
+                        ((message->code == COAP_204_CHANGED) || (message->code == COAP_205_CONTENT)))
+                    {
+                        done = handle_observe_notify(contextP, fromSessionH, message, response);
+                    }
+#endif
+                    if (!done && message->type == COAP_TYPE_CON )
+                    {
+                        coap_init_message(response, COAP_TYPE_ACK, 0, message->mid);
+                        coap_error_code = message_send(contextP, response, fromSessionH);
+                    }
+                }
+                break;
+
+            case COAP_TYPE_RST:
                 /* Cancel possible subscriptions. */
                 handle_reset(contextP, fromSessionH, message);
-            }
-
-            if (!transaction_handle_response(contextP, fromSessionH, message))
-            {
-=======
-            if (message->type == COAP_TYPE_NON || message->type == COAP_TYPE_CON ) {
-                bool done = transaction_handle_response(contextP, fromSessionH, message, response);
->>>>>>> fd1683d2
-#ifdef LWM2M_SERVER_MODE
-                if (!done && IS_OPTION(message, COAP_OPTION_OBSERVE) &&
-                    ((message->code == COAP_204_CHANGED) || (message->code == COAP_205_CONTENT)))
-                {
-                    done = handle_observe_notify(contextP, fromSessionH, message, response);
-                }
-#endif
-                if (!done && message->type == COAP_TYPE_CON )
-                {
-                    coap_init_message(response, COAP_TYPE_ACK, 0, message->mid);
-                    coap_error_code = message_send(contextP, response, fromSessionH);
-                }
-            }
-<<<<<<< HEAD
-=======
-            else if (message->type == COAP_TYPE_ACK || message->type == COAP_TYPE_RST )
-            {
-            /* Responses */
-                if (message->type==COAP_TYPE_RST)
-                {
-                    LOG("Received RST\n");
-                    /* Cancel possible subscriptions. */
-                    handle_reset(contextP, fromSessionH, message);
-                }
-                else
-                {
-                    LOG("Received ACK\n");
-                }
+                break;
+
+            case COAP_TYPE_ACK:
                 transaction_handle_response(contextP, fromSessionH, message, NULL);
-            }
->>>>>>> fd1683d2
+                break;
+
+            default:
+                break;
+            }
         } /* Request or Response */
         coap_free_header(message);
-
     } /* if (parsed correctly) */
     else
     {
