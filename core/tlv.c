--- conflicted
+++ resolved
@@ -578,25 +578,8 @@
 
     if ((tlvP->flags & LWM2M_TLV_FLAG_TEXT_FORMAT) != 0)
     {
-<<<<<<< HEAD
-        char string[32];
-        int length;
-
-        length = snprintf(string, 32, "%" PRId64, data);
-        if (length > 0)
-        {
-            tlvP->value = (uint8_t *)lwm2m_malloc(length);
-            if (tlvP->value != NULL)
-            {
-                strncpy((char*)tlvP->value, string, length);
-                tlvP->flags &= ~LWM2M_TLV_FLAG_STATIC_DATA;
-                tlvP->length = length;
-            }
-        }
-=======
         tlvP->flags &= ~LWM2M_TLV_FLAG_STATIC_DATA;
         tlvP->length = lwm2m_int64ToPlainText(data, (char **) &tlvP->value);
->>>>>>> f0471126
     }
     else
     {
@@ -630,7 +613,7 @@
     }
     else
     {
-        result = lwm2m_opaqueToInt(tlvP->value, tlvP->length, dataP);
+        result = lwm2m_opaqueToInt((char*)tlvP->value, tlvP->length, dataP);
         if (result == tlvP->length)
         {
             result = 1;
@@ -726,7 +709,7 @@
     }
     else
     {
-        result = lwm2m_opaqueToFloat(tlvP->value, tlvP->length, dataP);
+        result = lwm2m_opaqueToFloat((char*)tlvP->value, tlvP->length, dataP);
         if (result == tlvP->length)
         {
             result = 1;
