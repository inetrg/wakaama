--- conflicted
+++ resolved
@@ -109,11 +109,7 @@
     connection_t * connP = NULL;
 
     memset(&hints, 0, sizeof(hints));
-<<<<<<< HEAD
-    hints.ai_family = AF_INET6;
-=======
     hints.ai_family = AF_UNSPEC;
->>>>>>> 1dc7895c
     hints.ai_socktype = SOCK_DGRAM;
 
     if (0 != getaddrinfo(host, port, &hints, &servinfo) || servinfo == NULL) return NULL;
